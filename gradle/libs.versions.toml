[versions]
# libraries
junit = "4.13.2"

# plugins
changelog = "2.2.1"
<<<<<<< HEAD
intelliJPlatform = "2.5.0"
kotlin = "2.1.21"
=======
intelliJPlatform = "2.6.0"
kotlin = "2.1.20"
>>>>>>> 898599fc
kover = "0.9.1"
qodana = "2025.1.1"

[libraries]
junit = { group = "junit", name = "junit", version.ref = "junit" }

[plugins]
changelog = { id = "org.jetbrains.changelog", version.ref = "changelog" }
intelliJPlatform = { id = "org.jetbrains.intellij.platform", version.ref = "intelliJPlatform" }
kotlin = { id = "org.jetbrains.kotlin.jvm", version.ref = "kotlin" }
kover = { id = "org.jetbrains.kotlinx.kover", version.ref = "kover" }
qodana = { id = "org.jetbrains.qodana", version.ref = "qodana" }<|MERGE_RESOLUTION|>--- conflicted
+++ resolved
@@ -4,13 +4,8 @@
 
 # plugins
 changelog = "2.2.1"
-<<<<<<< HEAD
-intelliJPlatform = "2.5.0"
+intelliJPlatform = "2.6.0"
 kotlin = "2.1.21"
-=======
-intelliJPlatform = "2.6.0"
-kotlin = "2.1.20"
->>>>>>> 898599fc
 kover = "0.9.1"
 qodana = "2025.1.1"
 
