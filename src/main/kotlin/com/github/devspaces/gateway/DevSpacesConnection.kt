--- conflicted
+++ resolved
@@ -15,15 +15,9 @@
 import com.github.devspaces.gateway.openshift.Pods
 import com.github.devspaces.gateway.openshift.Utils
 import com.jetbrains.gateway.thinClientLink.LinkedClientManager
-<<<<<<< HEAD
 import com.jetbrains.gateway.thinClientLink.ThinClientHandle
 import com.jetbrains.rd.util.lifetime.Lifetime
-=======
-import com.jetbrains.rd.util.AtomicReference
-import com.jetbrains.rd.util.lifetime.Lifetime
 import io.kubernetes.client.openapi.ApiException
-import io.kubernetes.client.openapi.models.V1Container
->>>>>>> 1432a827
 import io.kubernetes.client.openapi.models.V1Pod
 import java.io.IOException
 import java.net.URI
@@ -31,12 +25,8 @@
 class DevSpacesConnection(private val devSpacesContext: DevSpacesContext) {
     @Throws(Exception::class)
     @Suppress("UnstableApiUsage")
-<<<<<<< HEAD
-    fun connect(onStarted: () -> Unit, onTerminated: () -> Unit): ThinClientHandle {
-=======
-    fun connect(): Lifetime {
+    fun connect(): ThinClientHandle {
         val isStarted = Utils.getValue(devSpacesContext.devWorkspace, arrayOf("spec", "started")) as Boolean
->>>>>>> 1432a827
         val dwName = Utils.getValue(devSpacesContext.devWorkspace, arrayOf("metadata", "name")) as String
         val dwNamespace = Utils.getValue(devSpacesContext.devWorkspace, arrayOf("metadata", "namespace")) as String
 
@@ -71,21 +61,9 @@
         val client = LinkedClientManager.getInstance().startNewClient(Lifetime.Eternal, URI(tcpLink), "")
 
         val forwarder = Pods(devSpacesContext.client).forward(dwPod, 5990, 5990)
-<<<<<<< HEAD
-        client.run {
-            lifetime.onTermination(
-                Closeable {
-                    forwarder.close()
-                    onTerminated()
-                }
-            )
-        }
-        return client;
-=======
         client.run { lifetime.onTermination(forwarder) }
 
-        return client.lifetime
->>>>>>> 1432a827
+        return client
     }
 
     @Throws(IOException::class, ApiException::class)
